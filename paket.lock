NUGET
  remote: https://nuget.org/api/v2
  specs:
<<<<<<< HEAD
    FAKE (3.13.4)
=======
    FAKE (3.13.3)
>>>>>>> 412839b7
    FSharp.Compiler.Service (0.0.81)
    FSharp.Formatting (2.6.0)
      FSharp.Compiler.Service (>= 0.0.81)
    Microsoft.Bcl (1.1.9)
      Microsoft.Bcl.Build (>= 1.0.14)
    Microsoft.Bcl.Build (1.0.21)
    Microsoft.Net.Http (2.2.28)
      Microsoft.Bcl (>= 1.1.9)
      Microsoft.Bcl.Build (>= 1.0.14)
    NuGet.CommandLine (2.8.3)
    NUnit (2.6.4)
    NUnit.Runners (2.6.4)
    Octokit (0.6.2)
      Microsoft.Net.Http
    SourceLink.Fake (0.4.2)
GITHUB
  remote: fsharp/FAKE
  specs:
    modules/Octokit/Octokit.fsx (7348fb83ca25a6c3de4965769c0050845ec67c6b)
      Octokit<|MERGE_RESOLUTION|>--- conflicted
+++ resolved
@@ -1,11 +1,7 @@
 NUGET
   remote: https://nuget.org/api/v2
   specs:
-<<<<<<< HEAD
     FAKE (3.13.4)
-=======
-    FAKE (3.13.3)
->>>>>>> 412839b7
     FSharp.Compiler.Service (0.0.81)
     FSharp.Formatting (2.6.0)
       FSharp.Compiler.Service (>= 0.0.81)
